<!-- ---
<<<<<<< HEAD
!-- Timestamp: 2025-10-06 11:00:00
=======
!-- Timestamp: 2025-10-01 14:05:25
>>>>>>> ae074ee3
!-- Author: ywatanabe
!-- File: /ssh:sp:/home/ywatanabe/proj/scitex_repo/src/scitex/scholar/README.md
!-- --- -->

# SciTeX Scholar

A comprehensive Python library for scientific literature management with automatic enrichment, PDF download capabilities, and persistent storage organization.

## 🌟 Key Features

- **Unified CLI** - Flexible command-line interface with combinable operations
- **Automatic Enrichment** - Resolve DOIs, abstracts, citations, and impact factors
- **PDF Downloads** - Authenticated browser automation for institutional access
- **MASTER Storage** - Centralized storage with project-based organization
- **Project Management** - Persistent library with metadata tracking
- **Smart Caching** - Resume interrupted operations seamlessly

## 📚 Storage Architecture

```
~/.scitex/scholar/library/
├── MASTER/                     # Centralized storage
│   ├── 8DIGIT01/              # Hash-based unique ID from DOI
│   │   ├── metadata.json      # Complete paper metadata
│   │   └── paper.pdf          # Downloaded PDF
│   └── 8DIGIT02/
│       ├── metadata.json
│       └── paper.pdf
├── project_name/               # Project-specific symlinks
│   ├── Author-Year-Journal -> ../MASTER/8DIGIT01
│   └── Author-Year-Journal -> ../MASTER/8DIGIT02
└── neurovista/
    ├── Cook-2013-Lancet -> ../MASTER/8DIGIT03
    └── ...
```

## 🚀 Quick Start

### Installation

```bash
# From SciTeX repository
cd /home/ywatanabe/proj/scitex_repo
pip install -e .

# Or for development
cd /home/ywatanabe/proj/SciTeX-Code
pip install -e .
```

### Basic Workflow

```bash
# 1. Create a new project
python -m scitex.scholar --project myresearch --create-project --description "My research papers"

# 2. Enrich a BibTeX file (resolve DOIs, abstracts, citations)
python -m scitex.scholar --bibtex papers.bib --enrich --output enriched.bib

# 3. Download PDFs to MASTER library with project organization
python -m scitex.scholar --bibtex enriched.bib --project myresearch --download

# 4. Do everything in one command
python -m scitex.scholar --bibtex papers.bib --project myresearch --enrich --download
```

### Complete Working Example: Neurovista Dataset

```bash
# Navigate to scholar directory
cd /home/ywatanabe/proj/scitex_repo/src/scitex/scholar

# Step 1: Create project
python -m scitex.scholar \
    --project neurovista \
    --create-project \
    --description "NeuroVista seizure prediction study papers"

# Step 2: Enrich the neurovista BibTeX file
python -m scitex.scholar \
    --bibtex data/neurovista.bib \
    --enrich \
    --output data/neurovista_enriched.bib

# Step 3: Download all PDFs (stored in MASTER with project symlinks)
python -m scitex.scholar \
    --bibtex data/neurovista_enriched.bib \
    --project neurovista \
    --download

# Step 4: Check what was downloaded
python -m scitex.scholar --project neurovista --list

# Step 5: Export high-impact papers only
python -m scitex.scholar \
    --project neurovista \
    --min-citations 100 \
    --min-impact-factor 10.0 \
    --export bibtex \
    --output data/neurovista_high_impact.bib

# Step 6: View library statistics
python -m scitex.scholar --stats
```

### Working with Existing Enriched Data

```bash
# If you already have enriched data (e.g., pac-seizure_prediction_enriched.bib)
python -m scitex.scholar \
    --bibtex data/pac-seizure_prediction_enriched.bib \
    --project seizure_research \
    --min-citations 50 \
    --min-impact-factor 5.0 \
    --download
```

## 📋 Unified CLI Reference

### Input Sources

```bash
--bibtex FILE           # Path to BibTeX file
--doi DOI               # Single DOI to process
--dois DOI [DOI ...]    # Multiple DOIs
--title TITLE           # Paper title for search/resolution
```

### Operations

```bash
--enrich, -e            # Enrich papers with metadata (DOIs, abstracts, citations)
--download, -d          # Download PDFs to MASTER library
--list, -l              # List papers in project
--search QUERY, -s      # Search papers in library
--stats                 # Show library statistics
--export FORMAT         # Export project (bibtex, csv, json)
```

### Project Management

```bash
--project NAME, -p      # Project name for persistent storage
--create-project        # Create new project
--description TEXT      # Project description
```

### Filtering Options

```bash
--year-min YEAR         # Minimum publication year
--year-max YEAR         # Maximum publication year
--min-citations N       # Minimum citation count
--min-impact-factor F   # Minimum journal impact factor
--has-pdf              # Only papers with PDFs
```

## 📖 Complete Examples

### Example 1: Literature Review Pipeline (Real Data)

```bash
# Step 1: Get BibTeX from AI2 Scholar QA (https://scholarqa.allen.ai/chat/)
# Or use existing data files in the repository

cd /home/ywatanabe/proj/scitex_repo/src/scitex/scholar

# Step 2: Create project and enrich papers
python -m scitex.scholar \
    --bibtex data/pac-seizure_prediction.bib \
    --project seizure_review \
    --create-project \
    --description "Seizure prediction literature review" \
    --enrich \
    --output data/seizure_enriched.bib

# Step 3: Download PDFs for high-impact papers
python -m scitex.scholar \
    --bibtex data/seizure_enriched.bib \
    --project seizure_review \
    --min-citations 50 \
    --min-impact-factor 5.0 \
    --download

# Step 4: Export filtered results
python -m scitex.scholar \
    --project seizure_review \
    --year-min 2020 \
    --export bibtex \
    --output data/recent_seizure_papers.bib
```

### Example 2: Single Paper Download (Working Examples)

```bash
# Download a single paper by DOI (from neurovista dataset)
python -m scitex.scholar \
    --doi "10.1093/brain/awx098" \
    --project neurovista \
    --download

# Or multiple DOIs (actual papers from neurovista)
python -m scitex.scholar \
    --dois "10.1371/journal.pone.0081920" "10.1093/braincomms/fcac115" \
    --project neurovista \
    --enrich \
    --download

# Download specific high-impact paper
python -m scitex.scholar \
    --doi "10.1016/s1474-4422(13)70075-9" \
    --project seizure_research \
    --download
```

### Example 3: Project Management

```bash
# List all papers in a project
python -m scitex.scholar --project neurovista --list

# Search across all projects
python -m scitex.scholar --search "seizure prediction"

# Search within specific project
python -m scitex.scholar --project neurovista --search "EEG"

# Show library statistics
python -m scitex.scholar --stats

# Export project to different formats
python -m scitex.scholar --project neurovista --export json --output papers.json
```

## 🐍 Python API

```python
from scitex.scholar import Scholar

# Initialize with project
scholar = Scholar(project="neurovista")

# Load and enrich papers
papers = scholar.load_bibtex("papers.bib")
enriched = scholar.enrich_papers(papers)

# Filter papers
filtered = enriched.filter(
    year_min=2020,
    min_citations=50,
    min_impact_factor=5.0,
    has_pdf=True
)

# Download PDFs (stored in MASTER with project symlinks)
import asyncio
dois = [p.doi for p in filtered if p.doi]
results = asyncio.run(scholar.download_pdfs_from_dois_async(dois))

# Save to different formats
scholar.save_papers_as_bibtex(enriched, "output.bib")
scholar.save_papers_to_library(enriched)

# Search and analyze
results = scholar.search_library("seizure prediction")
stats = scholar.get_library_statistics()
```

## 🔧 Advanced Features

### Browser Authentication

For institutional access to paywalled papers:

```bash
# Open authenticated browser for manual login
python -m scitex.scholar chrome

# Use stealth or interactive mode for downloads
python -m scitex.scholar --bibtex papers.bib --download --browser interactive
```

### Batch Processing

```python
from scitex.scholar import Scholar
from pathlib import Path

scholar = Scholar(project="review_2024")

# Process multiple BibTeX files
for bib_file in Path("references").glob("*.bib"):
    papers = scholar.load_bibtex(bib_file)
    enriched = scholar.enrich_papers(papers)

    # Save with source tracking
    output = bib_file.parent / f"{bib_file.stem}_enriched.bib"
    scholar.save_papers_as_bibtex(enriched, output)
```

### Custom Filtering

```python
# Complex filtering with Papers object
papers = scholar.load_bibtex("papers.bib")

# Filter by multiple criteria
high_impact = papers.filter(
    year_min=2020,
    min_citations=100,
    min_impact_factor=10.0,
    journal="Nature",  # Partial match
    keyword="neural"    # Search in title, abstract, keywords
)

# Custom lambda filtering
recent_nature = papers.filter(
    condition=lambda p: p.year >= 2023 and "Nature" in (p.journal or "")
)

# Sort results
sorted_papers = high_impact.sort_by(["impact_factor", "citations"], ascending=False)
```

## 📁 Data Sources

1. **Get BibTeX files from AI2 Scholar QA**
   - Visit [Scholar QA](https://scholarqa.allen.ai/chat/)
   - Ask literature questions
   - Click "Export All Citations" to get BibTeX

2. **Enrichment Sources**
   - DOI resolution: CrossRef, Semantic Scholar, PubMed
   - Impact factors: JCR 2024 database
   - Citations: Semantic Scholar API
   - PDFs: Publisher sites via institutional access

## 🎯 Workflow Summary

```mermaid
graph LR
    A[BibTeX File] --> B[Enrich Metadata]
    B --> C[Filter Papers]
    C --> D[Download PDFs]
    D --> E[MASTER Storage]
    E --> F[Project Symlinks]

    B --> |DOIs| G[CrossRef]
    B --> |Citations| H[Semantic Scholar]
    B --> |Impact Factor| I[JCR Database]
    D --> |Auth Browser| J[Publisher Sites]
```

## 📊 Library Structure Benefits

- **Deduplication**: Same paper across projects stored once in MASTER
- **Organization**: Human-readable symlinks in project directories
- **Metadata**: Complete tracking in metadata.json files
- **Scalability**: Hash-based IDs prevent naming conflicts
- **Persistence**: Projects persist across sessions

## Citation

If you use SciTeX in your research, please cite:

```bibtex
<<<<<<< HEAD
@software{scitex_scholar,
  title = {SciTeX Scholar: Unified Scientific Literature Management System},
=======
@software{scitex,
  title = {SciTeX: A Python Toolbox for Scientific Research},
>>>>>>> ae074ee3
  author = {Yusuke Watanabe},
  year = {2025},
  url = {https://github.com/ywatanabe1989/SciTeX-Code}
}
```

## License

MIT

## Contact

Yusuke Watanabe (ywatanabe@scitex.ai)

<!-- EOF --><|MERGE_RESOLUTION|>--- conflicted
+++ resolved
@@ -1,11 +1,7 @@
 <!-- ---
-<<<<<<< HEAD
-!-- Timestamp: 2025-10-06 11:00:00
-=======
-!-- Timestamp: 2025-10-01 14:05:25
->>>>>>> ae074ee3
+!-- Timestamp: 2025-10-06 11:24:56
 !-- Author: ywatanabe
-!-- File: /ssh:sp:/home/ywatanabe/proj/scitex_repo/src/scitex/scholar/README.md
+!-- File: /home/ywatanabe/proj/scitex_repo/src/scitex/scholar/README.md
 !-- --- -->
 
 # SciTeX Scholar
@@ -370,13 +366,8 @@
 If you use SciTeX in your research, please cite:
 
 ```bibtex
-<<<<<<< HEAD
-@software{scitex_scholar,
-  title = {SciTeX Scholar: Unified Scientific Literature Management System},
-=======
 @software{scitex,
   title = {SciTeX: A Python Toolbox for Scientific Research},
->>>>>>> ae074ee3
   author = {Yusuke Watanabe},
   year = {2025},
   url = {https://github.com/ywatanabe1989/SciTeX-Code}
